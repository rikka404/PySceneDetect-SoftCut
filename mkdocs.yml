--- conflicted
+++ resolved
@@ -6,12 +6,7 @@
 
 repo_url: https://github.com/Breakthrough/PySceneDetect
 repo_name: "PySceneDetect on Github"
-<<<<<<< HEAD
-copyright: 'Copyright &copy; 2014-2023 Brandon Castellano.  All rights reserved.<br />Licensed under BSD 3-Clause (see the <a href="https://github.com/Breakthrough/PySceneDetect/blob/master/LICENSE" alt="link to latest LICENSE file on Github">LICENSE file</a> for details).'
-=======
-
 copyright: 'Copyright &copy; 2014-2023 Brandon Castellano.  All rights reserved.<br />Licensed under BSD 3-Clause (see the <a href="https://github.com/Breakthrough/PySceneDetect/blob/main/LICENSE" alt="link to latest LICENSE file on Github">LICENSE file</a> for details).'
->>>>>>> 541781c9
 
 theme: readthedocs
 
