--- conflicted
+++ resolved
@@ -14,69 +14,5 @@
 Build using `python -m build` and installing the resulting .whl using `pip`.
 """
 
-<<<<<<< HEAD
-# Standard Library Imports
-from typing import Dict, List
 from setuptools import setup
-
-
-def get_requires():
-    # type: () -> List[str]
-    """ Get Requires: Returns a list of required packages. """
-    return [
-        'appdirs'
-        'Click',
-        'numpy',
-        'tqdm',
-    ]
-
-
-def get_extra_requires():
-    # type: () -> Dict[str, List[str]]
-    """ Get Extra Requires: Returns a list of extra/optional packages. """
-    return {
-        'opencv:python_version': ['opencv-python'],
-        'opencv-headless': ['opencv-python-headless'],
-    }
-
-
-setup(
-    name='scenedetect',
-    version='0.6.0.3',
-    description="A cross-platform, OpenCV-based video scene detection program and Python library. ",
-    long_description=open('dist/package-info.rst').read(),
-    author='Brandon Castellano',
-    author_email='brandon248@gmail.com',
-    url='https://github.com/Breakthrough/PySceneDetect',
-    license="BSD 3-Clause",
-    keywords="video computer-vision analysis",
-    install_requires=get_requires(),
-    extras_require=get_extra_requires(),
-    setup_requires=['pytest-runner'],
-    tests_require=['pytest'],
-    packages=[
-        'scenedetect', 'scenedetect.backends', 'scenedetect.cli', 'scenedetect.detectors',
-        'scenedetect.thirdparty'
-    ],
-    entry_points={"console_scripts": ["scenedetect=scenedetect.__main__:main"]},
-    classifiers=[
-        'Development Status :: 5 - Production/Stable', 'Environment :: Console',
-        'Environment :: Console :: Curses', 'Intended Audience :: Developers',
-        'Intended Audience :: End Users/Desktop', 'Intended Audience :: System Administrators',
-        'License :: OSI Approved :: MIT License', 'Operating System :: OS Independent',
-        'Programming Language :: Python :: 3', 'Programming Language :: Python :: 3.6',
-        'Programming Language :: Python :: 3.7', 'Programming Language :: Python :: 3.8',
-        'Programming Language :: Python :: 3.9', 'Programming Language :: Python :: 3.10',
-        'Topic :: Multimedia :: Video', 'Topic :: Multimedia :: Video :: Conversion',
-        'Topic :: Multimedia :: Video :: Non-Linear Editor', 'Topic :: Utilities'
-    ],
-    project_urls={
-        'Homepage': 'https://pyscenedetect.readthedocs.io/',
-        'Manual': 'https://pyscenedetect.readthedocs.io/projects/Manual/en/latest/',
-        'Changelog': 'https://pyscenedetect.readthedocs.io/en/latest/changelog/',
-        'Bug Tracker': 'https://github.com/Breakthrough/PySceneDetect/issues',
-    })
-=======
-from setuptools import setup
-setup()
->>>>>>> b13719a0
+setup()